// This is based on example 3, but adds in highlighting visible tiles.
//
// Comments that duplicate previous examples have been removed for brevity.
//////////////////////////////////////////////////////////////

extern crate rltk;
use rltk::{Algorithm2D, BaseMap, Console, DistanceAlg, GameState, Point, Rltk, RGB};

extern crate rand;
use crate::rand::Rng;

#[derive(PartialEq, Copy, Clone)]
enum TileType {
    Wall,
    Floor,
}

#[derive(PartialEq, Copy, Clone)]
enum Mode {
    Waiting,
    Moving,
}

struct State {
    map: Vec<TileType>,
    player_position: usize,
    visible: Vec<bool>,
    mode: Mode,
    path: rltk::NavigationPath,
}

pub fn xy_idx(x: i32, y: i32) -> usize {
    (y as usize * 80) + x as usize
}

pub fn idx_xy(idx: usize) -> (i32, i32) {
    (idx as i32 % 80, idx as i32 / 80)
}

impl State {
    pub fn new() -> State {
        let mut state = State {
            map: vec![TileType::Floor; 80 * 50],
            player_position: xy_idx(40, 25),
            visible: vec![false; 80 * 50],
            mode: Mode::Waiting,
            path: rltk::NavigationPath::new(),
        };

        for x in 0..80 {
            state.map[xy_idx(x, 0)] = TileType::Wall;
            state.map[xy_idx(x, 49)] = TileType::Wall;
        }
        for y in 0..50 {
            state.map[xy_idx(0, y)] = TileType::Wall;
            state.map[xy_idx(79, y)] = TileType::Wall;
        }

        let mut rng = rand::thread_rng();

        for _ in 0..1400 {
            let x = rng.gen_range(1, 79);
            let y = rng.gen_range(1, 49);
            let idx = xy_idx(x, y);
            if state.player_position != idx {
                state.map[idx] = TileType::Wall;
            }
        }

        state
    }

    pub fn is_exit_valid(&self, x: i32, y: i32) -> bool {
        if x < 1 || x > 79 || y < 1 || y > 49 {
            return false;
        }
        let idx = (y * 80) + x;
        self.map[idx as usize] == TileType::Floor
    }
}

// Implement the game loop
impl GameState for State {
    #[allow(non_snake_case)]
    fn tick(&mut self, ctx: &mut Rltk) {
        // Set all tiles to not visible
<<<<<<< HEAD
        for v in self.visible.iter_mut() {
=======
        for v in &mut self.visible {
>>>>>>> db5fa4a3
            *v = false;
        }

        // Obtain the player's visible tile set, and apply it
        let player_position = self.index_to_point2d(self.player_position as i32);
        let fov = rltk::field_of_view(player_position, 8, self);

        // Note that the steps above would generally not be run every frame!
        for idx in &fov {
            self.visible[xy_idx(idx.x, idx.y)] = true;
        }

        // Clear the screen
        ctx.cls();

        // Iterate the map array, incrementing coordinates as we go.
        let mut y = 0;
        let mut x = 0;
<<<<<<< HEAD
        for (i, tile) in self.map.iter().enumerate() {
=======
        let mut i: usize = 0;
        for tile in &self.map {
>>>>>>> db5fa4a3
            // Render a tile depending upon the tile type; now we check visibility as well!
            let mut fg;
            let mut glyph = ".";

            match tile {
                TileType::Floor => {
                    fg = RGB::from_f32(0.5, 0.5, 0.0);
                }
                TileType::Wall => {
                    fg = RGB::from_f32(0.0, 1.0, 0.0);
                    glyph = "#";
                }
            }
            if !self.visible[i] {
                fg = fg.to_greyscale();
            }
            ctx.print_color(x, y, fg, RGB::from_f32(0., 0., 0.), glyph);

            // Move the coordinates
            x += 1;
            if x > 79 {
                x = 0;
                y += 1;
            }
        }

        // Either render the proposed path or run along it
        if self.mode == Mode::Waiting {
            // Render a mouse cursor
            let mouse_pos = ctx.mouse_pos();
            let mouse_idx = self.point2d_to_index(Point::new(mouse_pos.0, mouse_pos.1));
            ctx.print_color(
                mouse_pos.0,
                mouse_pos.1,
                RGB::from_f32(0.0, 1.0, 1.0),
                RGB::from_f32(0.0, 1.0, 1.0),
                "X",
            );
            if self.map[mouse_idx as usize] != TileType::Wall {
                let path = rltk::a_star_search(self.player_position as i32, mouse_idx as i32, self);
                if path.success {
                    for loc in path.steps.iter().skip(1) {
                        let x = loc % 80;
                        let y = loc / 80;
                        ctx.print_color(
                            x,
                            y,
                            RGB::from_f32(1., 0., 0.),
                            RGB::from_f32(0., 0., 0.),
                            "*",
                        );
                    }

                    if ctx.left_click {
                        self.mode = Mode::Moving;
                        self.path = path.clone();
                    }
                }
            }
        } else {
            self.player_position = self.path.steps[0] as usize;
            self.path.steps.remove(0);
<<<<<<< HEAD
            if self.path.steps.is_empty() {
=======
            if self.path.steps.len() == 0 {
>>>>>>> db5fa4a3
                self.mode = Mode::Waiting;
            }
        }

        // Render the player @ symbol
        let ppos = idx_xy(self.player_position);
        ctx.print_color(
            ppos.0,
            ppos.1,
            RGB::from_f32(1.0, 1.0, 0.0),
            RGB::from_f32(0., 0., 0.),
            "@",
        );
    }
}

impl BaseMap for State {
    fn is_opaque(&self, idx: i32) -> bool {
        self.map[idx as usize] == TileType::Wall
    }

    fn get_available_exits(&self, idx: i32) -> Vec<(i32, f32)> {
        let mut exits: Vec<(i32, f32)> = Vec::new();
        let x = idx % 80;
        let y = idx / 80;

        // Cardinal directions
        if self.is_exit_valid(x - 1, y) {
            exits.push((idx - 1, 1.0))
        };
        if self.is_exit_valid(x + 1, y) {
            exits.push((idx + 1, 1.0))
        };
        if self.is_exit_valid(x, y - 1) {
            exits.push((idx - 80, 1.0))
        };
        if self.is_exit_valid(x, y + 1) {
            exits.push((idx + 80, 1.0))
        };

        // Diagonals
        if self.is_exit_valid(x - 1, y - 1) {
            exits.push(((idx - 80) - 1, 1.4));
        }
        if self.is_exit_valid(x + 1, y - 1) {
            exits.push(((idx - 80) + 1, 1.4));
        }
        if self.is_exit_valid(x - 1, y + 1) {
            exits.push(((idx + 80) - 1, 1.4));
        }
        if self.is_exit_valid(x + 1, y + 1) {
            exits.push(((idx + 80) + 1, 1.4));
        }

        exits
    }

    fn get_pathing_distance(&self, idx1: i32, idx2: i32) -> f32 {
        let p1 = Point::new(idx1 % 80, idx1 / 80);
        let p2 = Point::new(idx2 % 80, idx2 / 80);
<<<<<<< HEAD
        rltk::distance2d(DistanceAlg::Pythagoras, p1, p2)
=======
        DistanceAlg::Pythagoras.distance2d(p1, p2)
>>>>>>> db5fa4a3
    }
}

impl Algorithm2D for State {
    fn point2d_to_index(&self, pt: Point) -> i32 {
        xy_idx(pt.x, pt.y) as i32
    }
    fn index_to_point2d(&self, idx: i32) -> Point {
        Point::new(idx % 80, idx / 80)
    }
}

fn main() {
    let context = Rltk::init_simple8x8(80, 50, "RLTK Example 05 - A Star and a Mouse", "resources");
    let gs = State::new();
    rltk::main_loop(context, gs);
}<|MERGE_RESOLUTION|>--- conflicted
+++ resolved
@@ -84,11 +84,7 @@
     #[allow(non_snake_case)]
     fn tick(&mut self, ctx: &mut Rltk) {
         // Set all tiles to not visible
-<<<<<<< HEAD
-        for v in self.visible.iter_mut() {
-=======
         for v in &mut self.visible {
->>>>>>> db5fa4a3
             *v = false;
         }
 
@@ -107,12 +103,8 @@
         // Iterate the map array, incrementing coordinates as we go.
         let mut y = 0;
         let mut x = 0;
-<<<<<<< HEAD
-        for (i, tile) in self.map.iter().enumerate() {
-=======
         let mut i: usize = 0;
         for tile in &self.map {
->>>>>>> db5fa4a3
             // Render a tile depending upon the tile type; now we check visibility as well!
             let mut fg;
             let mut glyph = ".";
@@ -175,11 +167,7 @@
         } else {
             self.player_position = self.path.steps[0] as usize;
             self.path.steps.remove(0);
-<<<<<<< HEAD
-            if self.path.steps.is_empty() {
-=======
             if self.path.steps.len() == 0 {
->>>>>>> db5fa4a3
                 self.mode = Mode::Waiting;
             }
         }
@@ -240,11 +228,7 @@
     fn get_pathing_distance(&self, idx1: i32, idx2: i32) -> f32 {
         let p1 = Point::new(idx1 % 80, idx1 / 80);
         let p2 = Point::new(idx2 % 80, idx2 / 80);
-<<<<<<< HEAD
-        rltk::distance2d(DistanceAlg::Pythagoras, p1, p2)
-=======
         DistanceAlg::Pythagoras.distance2d(p1, p2)
->>>>>>> db5fa4a3
     }
 }
 
