pub mod gl {
    pub use self::Gles2 as Gl;
    include!(concat!(env!("OUT_DIR"), "/gl_bindings.rs"));
}

pub struct Gl {
    pub gl: gl::Gl,
}

mod codepage437;
mod color;
mod console;
mod fastnoise;
mod fieldofview;
mod font;
mod framebuffer;
mod geometry;
mod gui_helpers;
mod pathfinding;
mod quadrender;
mod random;
pub mod rex;
mod rltk;
mod shader;
mod simple_console;
mod sparse_console;
pub mod textblock;

pub use self::codepage437::{string_to_cp437, to_cp437};
pub use self::color::*;
pub use self::console::*;
pub use self::fastnoise::*;
pub use self::fieldofview::field_of_view;
pub use self::font::Font;
<<<<<<< HEAD
pub use self::geometry::{
    distance2d, distance3d, line2d, project_angle, DistanceAlg, LineAlg, Point, Point3,
};
=======
pub use self::geometry::{line2d, project_angle, DistanceAlg, LineAlg, Point, Point3};
>>>>>>> db5fa4a3
pub use self::pathfinding::astar::{a_star_search, NavigationPath};
pub use self::pathfinding::dijkstra::DijkstraMap;
pub use self::random::RandomNumberGenerator;
pub use self::rltk::{letter_to_option, main_loop, Rltk};
pub use self::shader::Shader;
pub use self::simple_console::SimpleConsole;
pub use self::sparse_console::SparseConsole;
pub use self::textblock::{TextBlock, TextBuilder};
pub use glutin::event::VirtualKeyCode;
<<<<<<< HEAD

#[cfg(feature = "serialization")]
extern crate serde;
=======
>>>>>>> db5fa4a3

/// Implement this trait on your state struct, so the engine knows what to call on each tick.
pub trait GameState: 'static {
    fn tick(&mut self, ctx: &mut Rltk);
}

/// Implement this trait to support path-finding functions.
pub trait BaseMap {
    /// True is you can see through the tile, false otherwise.
    fn is_opaque(&self, idx: i32) -> bool;

    /// Return a vector of tile indices to which one can path from the idx.
    /// These do NOT have to be contiguous - if you want to support teleport pads, that's awesome.
    fn get_available_exits(&self, idx: i32) -> Vec<(i32, f32)>;

    /// Return the distance you would like to use for path-finding. Generally, Pythagoras distance (implemented in geometry)
    /// is fine, but you might use Manhattan or any other heuristic that fits your problem.
    fn get_pathing_distance(&self, idx1: i32, idx2: i32) -> f32;
}

/// Implement these for handling conversion to/from 2D coordinates (they are separate, because you might
/// want Dwarf Fortress style 3D!)
pub trait Algorithm2D: BaseMap {
    /// Convert a Point (x/y) to an array index.
    fn point2d_to_index(&self, pt: Point) -> i32;

    /// Convert an array index to a point.
    fn index_to_point2d(&self, idx: i32) -> Point;
}

/// Implement these for handling conversion to/from 2D coordinates (they are separate, because you might
/// want Dwarf Fortress style 3D!)
pub trait Algorithm3D: BaseMap {
    /// Convert a Point (x/y) to an array index.
    fn point3d_to_index(&self, pt: Point3) -> i32;

    /// Convert an array index to a point.
    fn index_to_point3d(&self, idx: i32) -> Point3;
}<|MERGE_RESOLUTION|>--- conflicted
+++ resolved
@@ -32,13 +32,7 @@
 pub use self::fastnoise::*;
 pub use self::fieldofview::field_of_view;
 pub use self::font::Font;
-<<<<<<< HEAD
-pub use self::geometry::{
-    distance2d, distance3d, line2d, project_angle, DistanceAlg, LineAlg, Point, Point3,
-};
-=======
 pub use self::geometry::{line2d, project_angle, DistanceAlg, LineAlg, Point, Point3};
->>>>>>> db5fa4a3
 pub use self::pathfinding::astar::{a_star_search, NavigationPath};
 pub use self::pathfinding::dijkstra::DijkstraMap;
 pub use self::random::RandomNumberGenerator;
@@ -48,12 +42,6 @@
 pub use self::sparse_console::SparseConsole;
 pub use self::textblock::{TextBlock, TextBuilder};
 pub use glutin::event::VirtualKeyCode;
-<<<<<<< HEAD
-
-#[cfg(feature = "serialization")]
-extern crate serde;
-=======
->>>>>>> db5fa4a3
 
 /// Implement this trait on your state struct, so the engine knows what to call on each tick.
 pub trait GameState: 'static {
